'''
Gateway Lambda function for the evetrade.space API which validates requests
and routes them to the appropriate modules.
'''
import os
import json
import asyncio
from typing import Any, Dict, List, Union, Literal

import redis


redis_client = redis.Redis(
    host=os.environ['REDIS_HOST'],
    port=int(os.environ['REDIS_PORT']),
    password=os.environ['REDIS_PASSWORD'],
)

def decode_env_redis(env_var: str) -> List[str]:
    '''
    Decode a Redis environment variable.
    '''
    return redis_client.get(env_var).decode(encoding='utf-8').replace('\n', '').split(',')

IP_WHITE_LIST: List[str] = decode_env_redis('IP_WHITE_LIST')
IP_BAN_LIST: List[str] = decode_env_redis('IP_BAN_LIST')

RATE_LIMIT_COUNT = int(os.environ['RATE_LIMIT_COUNT'] or 5)
RATE_LIMIT_INTERVAL = int(os.environ['RATE_LIMIT_INTERVAL'] or 60)

# Def ENUM for HTTP status codes
class HTTPStatus:
    '''
    HTTP status codes.
    '''
    WHITELISTED = 100
    OK = 200
    BAD_REQUEST = 400
    UNAUTHORIZED = 401
    FORBIDDEN = 403
    NOT_FOUND = 404
    TOO_MANY_REQUESTS = 429

def check_authorization(headers: dict) -> int:
    '''
    Check if the request is authorized to access the Lambda function.
    '''
    if headers:
        if 'x-forwarded-for' in headers:
            ip_address = headers['x-forwarded-for']
            if ip_address in IP_WHITE_LIST:
                print(f"White Listed IP: {ip_address}")
                return HTTPStatus.WHITELISTED
            elif ip_address in IP_BAN_LIST:
                print(f"Banned IP: {ip_address}")
                return HTTPStatus.UNAUTHORIZED

        for key in headers:
            if key.lower().find('postman') >= 0:
                print(f"Invalid header contains Postman: {key}")
                return HTTPStatus.UNAUTHORIZED

    if 'origin' not in headers:
        print("Origin not in headers.")
        return HTTPStatus.UNAUTHORIZED
    elif 'evetrade.space' not in headers['origin'] and 'evetrade.netlify.app' not in headers['origin']:
        print("Not originating from evetrade.space domain.")
        return HTTPStatus.UNAUTHORIZED
    else:
        return HTTPStatus.OK

def check_rate_limit(headers) -> Union[
        Literal[100], Literal[200], 
        Literal[400], Literal[401], Literal[403], Literal[404], Literal[429]
    ]:
    '''
    Check if the request exceeds the rate limit.
    '''
    receiving_ip = headers['x-forwarded-for']
    rate_limit_key = f'rate_limit:{receiving_ip}'

    # Get the current rate limit count for the IP address
    current_count = redis_client.incr(rate_limit_key)
   
    # If the count is 1, set the expiration time for the key
    if current_count == 1:
        redis_client.expire(rate_limit_key, RATE_LIMIT_INTERVAL)

    # Check if the current count exceeds the rate limit
    print(f"{rate_limit_key} - Current Count: {current_count} of {RATE_LIMIT_COUNT}.")

    concurrent_limit_key = f'concurrent_count_limit:{receiving_ip}'
    concurrent_count = int( redis_client.get(concurrent_limit_key) or 0 )

    # Concurrent Rate Limit (if numerous rate limit hit in short time)
    if current_count > RATE_LIMIT_COUNT:
        concurrent_count = redis_client.incr(concurrent_limit_key)
        print(f"{concurrent_limit_key} - Current Count: {concurrent_count} of {RATE_LIMIT_COUNT * 2} today.")

        if concurrent_count == 1:
            redis_client.expire(concurrent_limit_key, RATE_LIMIT_INTERVAL * 60 * 24)

        if concurrent_count == 10:
            redis_client.expire(concurrent_limit_key, RATE_LIMIT_INTERVAL * 60 * 24 * 7)
            return HTTPStatus.FORBIDDEN
    
    daily_count_key = f'daily_rate_limit:{receiving_ip}'
    daily_count = redis_client.incr(daily_count_key)
    if daily_count == 1:
        redis_client.expire(daily_count_key, RATE_LIMIT_INTERVAL * 60 * 24 * 1)
    print(f"{daily_count_key} - Current Count: {current_count} of {RATE_LIMIT_COUNT*RATE_LIMIT_INTERVAL}.")

    # Daily Rate Limit
    if daily_count > RATE_LIMIT_COUNT * RATE_LIMIT_INTERVAL:
        redis_client.expire(concurrent_limit_key, RATE_LIMIT_INTERVAL * 60 * 24 * 1)
        return HTTPStatus.TOO_MANY_REQUESTS

    if concurrent_count >= 10:
        print(f"{concurrent_limit_key} - Concurrent Rate Limit: {concurrent_count} of {RATE_LIMIT_COUNT*2} today.")
        return HTTPStatus.FORBIDDEN
        
    # Standard Rate Limit in short time
    if current_count > RATE_LIMIT_COUNT:
        return HTTPStatus.TOO_MANY_REQUESTS
    
    return HTTPStatus.OK

def gateway (
        request: Dict[str, Any]
) -> Union[Dict[str, Any], List]:
    '''
    Gateway function that routes requests to the appropriate downstream method after validating request
    '''
    authorization = check_authorization(request['headers'])

    if authorization == HTTPStatus.UNAUTHORIZED:
        return {
            'statusCode': HTTPStatus.UNAUTHORIZED,
            'body': 'Unauthorized.',
            'ip': request['headers']['x-forwarded-for']
        }

    rate_limit_exceeded = HTTPStatus.OK if authorization == HTTPStatus.WHITELISTED else check_rate_limit(request['headers'])

    if rate_limit_exceeded == 429:
        print('Rate Limit Exceeded: ' + request['headers']['x-forwarded-for'])
        return {
            'statusCode': 429,
            'body': 'Too Many Requests.',
            'ip': request['headers']['x-forwarded-for']
        }

    if rate_limit_exceeded == 403:
        print('Rate Limit Exceeded 10 times: ' + request['headers']['x-forwarded-for'])
        return {
            'statusCode': 403,
            'body': 'Forbidden.',
            'ip': request['headers']['x-forwarded-for']
        }

    path = request['rawPath']

    if path == '/hauling':
        import api.evetrade.hauling as hauling # pylint: disable=import-outside-toplevel
        return asyncio.run(hauling.get(request))
    elif path == '/station':
        import api.evetrade.station as station # pylint: disable=import-outside-toplevel
        return asyncio.run(station.get(request))
    elif path == '/orders':
        import api.evetrade.orders as orders # pylint: disable=import-outside-toplevel
        return asyncio.run(orders.get(request))
    else:
        return {
            'statusCode': HTTPStatus.NOT_FOUND,
            'body': 'Not found.'
        }

def lambda_handler(
    event: Dict[str, Any],
    context: Any # pylint: disable=unused-argument
) -> str:
    """
    AWS Lambda function that routes incoming requests to the appropriate
    downstream Lambda function based on the rawPath field of the event.
    """
    print(event)

    # TODO implement streaming responses when released for python
    response = gateway(event)
    
    MB_MAX_SIZE = 5 * 1024 * 1024
    print(f'Original Size: {len(json.dumps(response).encode("utf-8")) / 1024 / 1024} MB')
    
    while len(json.dumps(response).encode("utf-8")) > MB_MAX_SIZE:
        # If large remove last 100 items
<<<<<<< HEAD
        response = response[:-int(len(response)/10)]
=======
        response = response[:-100]
>>>>>>> 11d326fd
    
    
    print(f'New Size: {len(json.dumps(response).encode("utf-8")) / 1024 / 1024} MB')
    
    return json.dumps(response)<|MERGE_RESOLUTION|>--- conflicted
+++ resolved
@@ -192,12 +192,8 @@
     print(f'Original Size: {len(json.dumps(response).encode("utf-8")) / 1024 / 1024} MB')
     
     while len(json.dumps(response).encode("utf-8")) > MB_MAX_SIZE:
-        # If large remove last 100 items
-<<<<<<< HEAD
+        # If large remove last 10% of items
         response = response[:-int(len(response)/10)]
-=======
-        response = response[:-100]
->>>>>>> 11d326fd
     
     
     print(f'New Size: {len(json.dumps(response).encode("utf-8")) / 1024 / 1024} MB')
